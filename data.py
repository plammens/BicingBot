import collections
from typing import Dict, Iterable, Set, Tuple

import math
import networkx as nx
import pandas as pd
import staticmap as sm
from geopy.geocoders import Nominatim
from haversine import Unit, haversine
from haversine.haversine import _AVG_EARTH_RADIUS_KM

# Constants
_AVG_EARTH_RADIUS_M = 1000 * _AVG_EARTH_RADIUS_KM

_URL_STATION_INFO = 'https://api.bsmsa.eu/ext/api/bsm/gbfs/v2/en/station_information'
_URL_STATION_STATUS = 'https://api.bsmsa.eu/ext/api/bsm/gbfs/v2/en/station_status'
_DATA_COLUMNS = ['lat', 'lon', 'num_bikes_available', 'num_docks_available']

_NODE_SCALE_FACTOR: float = 5 / 800
_FLOAT_TO_INT_FACTOR: float = 1000.0


class Coordinate:
    """Represents a geographical coordinate."""
    __slots__ = 'lat', 'lon'
    lat: float  # latitude
    lon: float  # longitude

    def __init__(self, latitude: float, longitude: float):
        self.lat = latitude
        self.lon = longitude

    def __iter__(self):
        yield self.lat
        yield self.lon

    def __repr__(self):
        return f'({self.lat}, {self.lon})'

    def __str__(self):
        return f'({self.lat}º N, {self.lon}º E)'


class StationWrapper:
    """
    Wrapper for a Bicing station. Can be constructed from any object that has
    the same attributes as the rows in the DataFrame returned by ``fetch_data``.
    Implements some extra utilities on top of the data storage.
    """

    def __init__(self, station):
        self.__station = station

    def __getattr__(self, item):
        return getattr(self.__station, item)

    def __repr__(self):
        return repr(self.__station)

    @property
    def coords(self):
        """Get the coordinates for this station as a ``Coordinate`` object"""
        return Coordinate(self.lat, self.lon)


FlowEdge = collections.namedtuple('FlowEdge', ['tail', 'head', 'flow', 'dist'])


class BicingGraph(nx.Graph):
    def __init__(self, stations: Iterable = None, **attr):
        super().__init__(**attr)
        if stations:
            self.add_nodes_from(stations)
        self._distance: float = 0.0

    @classmethod
    def from_dataframe(cls, stations: pd.DataFrame, **kwargs) -> 'BicingGraph':
        rows = stations.itertuples(name='Station')
        return cls(tuple(map(StationWrapper, rows)), **kwargs)

    @property
    def distance(self):
        """Current distance used for geometric graph"""
        return self._distance

    @distance.setter
    def distance(self, value):
        """
        Setting a new distance for the graph triggers a re-construction
        of the geometric graph with the new distance.
        """
        self.construct_graph(dist=value)
        self._distance = value

    @property
    def components(self) -> int:
        return nx.algorithms.number_connected_components(self)

    def construct_graph(self, dist: float):
        """
        Construct geometric graph with a new distance
        :param dist: new distance, in meters
        """
        if dist < 0:
            raise ValueError("distance should be non-negative")

        self.remove_edges_from(tuple(self.edges))  # No method to clear all edges in networkx's API
        if dist > 0:
            self._add_edges_in_grid(_DistanceGrid(self.nodes, dist), dist)
        self._distance = dist

    def _add_edges_in_grid(self, grid: '_DistanceGrid', dist: float):
        """
        Helper method for ``construct_graph``. Adds edges among neighbouring
        nodes in a pre-constructed grid.
        :param grid: grid such that within each cell all nodes are within `dist`
        meters apart
        :param dist: distance
        """

        def neighbours(cell_idx: Tuple[int, int]) -> Iterable[Tuple[int, int]]:
            i, j = cell_idx
            step_range = (0, -1, 1)
            indices = ((i + di, j + dj) for di in step_range for dj in step_range)
            next(indices)  # discard (i + 0, j + 0)
            return indices

        grid_dict = grid.cell_dict
        for index, cell in grid_dict.items():
            # add every edge in the Cartesian product cell x cell
<<<<<<< HEAD
            self.add_edges_from(
                (a, b) for a in cell for b in cell if a is not b and distance(a, b) <= dist)
=======
            for a in cell:
                for b in cell:
                    if distance(a, b) <= dist:
                        self.add_edge(a, b, weight=distance(a, b))
>>>>>>> 6117d454
            # connect neighbours:
            for neighbour_index in neighbours(index):
                neighbour = grid_dict.get(neighbour_index, tuple())  # default is empty cell

                for a in cell:
                    for b in neighbour:
                        if distance(a, b) <= dist:
                            self.add_edge(a, b, weight=distance(a, b))

            # mark cell as empty (to avoid repeated computations)
            cell.clear()

    def plot(self, size: int = 800, node_col='blue', edge_col='purple'):
        """Return a static map of BCN with edges between stations drawn in red"""
        static_map = sm.StaticMap(size, size, padding_x=20, padding_y=20)
        node_size: int = max(3, int(_NODE_SCALE_FACTOR * size))
        edge_width: int = max(2, node_size - 2)

        def circle_marker(node) -> sm.CircleMarker:
            return sm.CircleMarker((node.lon, node.lat), node_col, node_size)

        def line(u, v) -> sm.Line:
            return sm.Line([(u.lon, u.lat), (v.lon, v.lat)], edge_col, edge_width)

        static_map.markers.extend(circle_marker(u) for u in self.nodes)
        static_map.lines.extend(line(u, v) for u, v in self.edges)
        return static_map.render()

<<<<<<< HEAD
    FlowDictType = Dict[StationWrapper, Dict[StationWrapper, int]]

    def distribute(self, min_bikes: int, min_free_docks: int) -> Tuple[float, FlowDictType]:
        if not isinstance(min_bikes, int) or not isinstance(min_free_docks, int) or \
                min_bikes < 0 or min_free_docks < 0:
            raise ValueError("constraints should be non-negative integers")

        self._write_bike_demands(min_bikes, min_free_docks)
        self._write_edge_costs()
        cost, flow_dict = nx.network_simplex(self.to_directed(as_view=True),
                                             demand='bike_demand', weight='distance')
        return round(cost / _FLOAT_TO_INT_FACTOR, 3), flow_dict

    def _write_bike_demands(self, min_bikes: int, min_free_docks: int):
        total_demand: int = 0

        for node, attributes in self.nodes(data=True):
            bikes, free_docks = node.num_bikes_available, node.num_docks_available
            total_docks = bikes + free_docks
            if total_docks < min_bikes + min_free_docks:
                raise nx.NetworkXUnfeasible(
                    f'cannot satisfy constraints min_bikes={min_bikes}, min_free_docks='
                    f'{min_free_docks} on a station with {total_docks} total docks'
                )

            bike_deficit = ramp(min_bikes - bikes)
            dock_deficit = ramp(min_free_docks - free_docks)
            demand = bike_deficit or -dock_deficit
            assert bikes + demand >= min_bikes
            assert free_docks - demand >= min_free_docks

            attributes['bike_demand'] = demand
            total_demand += demand

        self._distribute_excess_demand(min_bikes, min_free_docks, total_demand)

    def _distribute_excess_demand(self, min_bikes: int, min_free_docks: int, total_demand: int):
        gen = iter(self.nodes(data=True))
        while total_demand < 0:
            # Try to find free docks in which to place surplus bikes
            node, attributes = next(gen)
            demand = attributes['bike_demand']
            free_docks = node.num_docks_available
            surplus_docks = min([free_docks - demand - min_free_docks, -total_demand])
            demand += surplus_docks

            total_demand += surplus_docks
            attributes['bike_demand'] = demand

        while total_demand > 0:
            # Try to find surplus bikes to satisfy demand
            node, attributes = next(gen)
            demand = attributes['bike_demand']
            bikes = node.num_bikes_available
            surplus_bikes = min([bikes + demand - min_bikes, total_demand])
            demand -= surplus_bikes
            total_demand -= surplus_bikes
            attributes['bike_demand'] = demand

    def _write_edge_costs(self):
        for u, v, attributes in self.edges(data=True):
            attributes['distance'] = int(_FLOAT_TO_INT_FACTOR * distance(u, v))

    def max_cost_edge(self, flow_dict: FlowDictType) -> FlowEdge:

        def gen() -> Iterable[FlowEdge]:
            for n1, n1_dict in flow_dict.items():
                for n2, flow in n1_dict.items():
                    if flow != 0:
                        dist = self.edges[n1, n2]['distance'] / _FLOAT_TO_INT_FACTOR
                        yield FlowEdge(n1, n2, flow, dist)

        return max(gen(), key=lambda e: e.flow * e.dist)
=======
    def route(self, origin: Coordinate, destination: Coordinate):
        """
        Function that provides the minimum time route between two coordinates.
        Considering that the user can only use a bicycle between two nodes with an
        adjacent edge in the geometric graph. The walking parts are ponderated by a
        5/2 factor.

        :param origin: Coordinate of the origin.
        :param destination: Coordinate of the destination.

        :return GraphRoute: the graph that contains that contains the optimal path
        :return duration: (in seconds) with the convention:
                                walking average speed: 4 km/h
                                bycicle riding average speed: 10 km/h
        Idea:
            Firstly take the geometric graph as a template. Then add the
            origin and destination node, after connects them with a weight of
            dist*5/2 to all the bicing stations. Finally, computes the path
            with the minimum weight between origin and destination.
        """

        origin, destination = map(StationWrapper, (origin, destination))

        GraphRoute = nx.Graph.copy(self)

        GraphRoute.add_node(origin)
        GraphRoute.add_node(destination)

        GraphRoute.add_edge(origin, destination, weight=distance(origin, destination) * 5 / 2)

        for node in GraphRoute.nodes:
            GraphRoute.add_edge(origin, node, weight=distance(origin, node) * 5 / 2)
            GraphRoute.add_edge(destination, node, weight=distance(destination, node) * 5 / 2)

        d, NodeList = nx.single_source_dijkstra(GraphRoute, origin, destination)

        GraphRoute = BicingGraph(NodeList)

        for first, second in zip(NodeList, NodeList[1:]):
            GraphRoute.add_edge(first, second)

        duration = d*9/25

        return GraphRoute, duration
>>>>>>> 6117d454


class _DistanceGrid:
    """
    Helper class for the construction of a geometric graph; specifically, for
    ``BicingGraph.construct_graph``. Represents a grid of geographical locations
    such that each pair of points within a cell is less than a certain distance apart.
    """

    def __init__(self, nodes: Iterable, dist: float):
        """Construct a grid with the given distance
        :param nodes: iterable of geographical location objects (with 'lat' and 'lon' attributes)
        :param dist: maximum distance between points in a single cell
        """
        bottom_left = Coordinate(min(n.lat for n in nodes), min(n.lon for n in nodes))

        delta_lat, delta_lon = self._get_degree_side_lengths(bottom_left.lat, dist)
        grid = {}
        for node in nodes:
            lat_index = int((node.lat - bottom_left.lat) / delta_lat)
            lon_index = int((node.lon - bottom_left.lon) / delta_lon)
            grid.setdefault((lat_index, lon_index), set()).add(node)

        self._grid: Dict[Tuple[int, int], Set] = grid

    @property
    def cell_dict(self) -> Dict[Tuple[int, int], Set]:
        return self._grid

    @staticmethod
    def _get_degree_side_lengths(lat: float, dist: float) -> Tuple[float, float]:
        """
        Calculate the (approximate) latitude/longitude degree-increments of the sides of a
        "square" on the earth's surface such that any pair of points within it is at most
        ``dist`` meters away. Here we assume the Earth is a sphere and we
        approximate great-circle distances with planar distances.

        :param lat: latitude degrees at which to perform computations
        :param dist: maximum distance between points in a single cell
        :return: the ``(latitude, longitude)`` degree increments
        """

        # Scale the distance so that every pair of points in a (planar) square with this
        # side length is at most ``self._distance`` meters apart:
        side_length = dist

        lat = math.radians(lat)
        latitude_radius = _AVG_EARTH_RADIUS_M * math.cos(lat)
        return math.degrees(side_length / _AVG_EARTH_RADIUS_M), \
               math.degrees(side_length / latitude_radius)


def distance(station1: StationWrapper, station2: StationWrapper) -> float:
    """Utility for the distance between two stations, in meters"""
    return haversine(tuple(station1.coords), tuple(station2.coords), unit=Unit.METERS)


<<<<<<< HEAD
def fetch_stations() -> pd.DataFrame:
    """Fetches Bicing station data from the official database URL"""
    info = _fetch_station_data_from_json(_URL_STATION_INFO)
    status = _fetch_station_data_from_json(_URL_STATION_STATUS)
    merged = info.join(status, how='inner')
    return merged[_DATA_COLUMNS]


def _fetch_station_data_from_json(url: str) -> pd.DataFrame:
    json_data = pd.read_json(url).data.stations
    return pd.DataFrame.from_records(data=json_data, index='station_id')


def ramp(x):
    """
    :param x: numeric value
    :return: max{0, x}
    """
    return x if x > 0 else 0
=======
def StrToCoordinate(location: str) -> Coordinate:
    geolocator = Nominatim(user_agent="BCNBicingBot")
    locationCoord = geolocator.geocode(location + ', Barcelona')
    return Coordinate(locationCoord.latitude, locationCoord.longitude)
>>>>>>> 6117d454
<|MERGE_RESOLUTION|>--- conflicted
+++ resolved
@@ -128,15 +128,10 @@
         grid_dict = grid.cell_dict
         for index, cell in grid_dict.items():
             # add every edge in the Cartesian product cell x cell
-<<<<<<< HEAD
-            self.add_edges_from(
-                (a, b) for a in cell for b in cell if a is not b and distance(a, b) <= dist)
-=======
             for a in cell:
                 for b in cell:
                     if distance(a, b) <= dist:
                         self.add_edge(a, b, weight=distance(a, b))
->>>>>>> 6117d454
             # connect neighbours:
             for neighbour_index in neighbours(index):
                 neighbour = grid_dict.get(neighbour_index, tuple())  # default is empty cell
@@ -165,7 +160,51 @@
         static_map.lines.extend(line(u, v) for u, v in self.edges)
         return static_map.render()
 
-<<<<<<< HEAD
+    def route(self, origin: Coordinate, destination: Coordinate):
+        """
+        Function that provides the minimum time route between two coordinates.
+        Considering that the user can only use a bicycle between two nodes with an
+        adjacent edge in the geometric graph. The walking parts are ponderated by a
+        5/2 factor.
+
+        :param origin: Coordinate of the origin.
+        :param destination: Coordinate of the destination.
+
+        :return GraphRoute: the graph that contains that contains the optimal path
+        :return duration: (in seconds) with the convention:
+                                walking average speed: 4 km/h
+                                bycicle riding average speed: 10 km/h
+        Idea:
+            Firstly take the geometric graph as a template. Then add the
+            origin and destination node, after connects them with a weight of
+            dist*5/2 to all the bicing stations. Finally, computes the path
+            with the minimum weight between origin and destination.
+        """
+
+        origin, destination = map(StationWrapper, (origin, destination))
+
+        GraphRoute = nx.Graph.copy(self)
+
+        GraphRoute.add_node(origin)
+        GraphRoute.add_node(destination)
+
+        GraphRoute.add_edge(origin, destination, weight=distance(origin, destination) * 5 / 2)
+
+        for node in GraphRoute.nodes:
+            GraphRoute.add_edge(origin, node, weight=distance(origin, node) * 5 / 2)
+            GraphRoute.add_edge(destination, node, weight=distance(destination, node) * 5 / 2)
+
+        d, NodeList = nx.single_source_dijkstra(GraphRoute, origin, destination)
+
+        GraphRoute = BicingGraph(NodeList)
+
+        for first, second in zip(NodeList, NodeList[1:]):
+            GraphRoute.add_edge(first, second)
+
+        duration = d*9/25
+
+        return GraphRoute, duration
+
     FlowDictType = Dict[StationWrapper, Dict[StationWrapper, int]]
 
     def distribute(self, min_bikes: int, min_free_docks: int) -> Tuple[float, FlowDictType]:
@@ -239,52 +278,6 @@
                         yield FlowEdge(n1, n2, flow, dist)
 
         return max(gen(), key=lambda e: e.flow * e.dist)
-=======
-    def route(self, origin: Coordinate, destination: Coordinate):
-        """
-        Function that provides the minimum time route between two coordinates.
-        Considering that the user can only use a bicycle between two nodes with an
-        adjacent edge in the geometric graph. The walking parts are ponderated by a
-        5/2 factor.
-
-        :param origin: Coordinate of the origin.
-        :param destination: Coordinate of the destination.
-
-        :return GraphRoute: the graph that contains that contains the optimal path
-        :return duration: (in seconds) with the convention:
-                                walking average speed: 4 km/h
-                                bycicle riding average speed: 10 km/h
-        Idea:
-            Firstly take the geometric graph as a template. Then add the
-            origin and destination node, after connects them with a weight of
-            dist*5/2 to all the bicing stations. Finally, computes the path
-            with the minimum weight between origin and destination.
-        """
-
-        origin, destination = map(StationWrapper, (origin, destination))
-
-        GraphRoute = nx.Graph.copy(self)
-
-        GraphRoute.add_node(origin)
-        GraphRoute.add_node(destination)
-
-        GraphRoute.add_edge(origin, destination, weight=distance(origin, destination) * 5 / 2)
-
-        for node in GraphRoute.nodes:
-            GraphRoute.add_edge(origin, node, weight=distance(origin, node) * 5 / 2)
-            GraphRoute.add_edge(destination, node, weight=distance(destination, node) * 5 / 2)
-
-        d, NodeList = nx.single_source_dijkstra(GraphRoute, origin, destination)
-
-        GraphRoute = BicingGraph(NodeList)
-
-        for first, second in zip(NodeList, NodeList[1:]):
-            GraphRoute.add_edge(first, second)
-
-        duration = d*9/25
-
-        return GraphRoute, duration
->>>>>>> 6117d454
 
 
 class _DistanceGrid:
@@ -342,7 +335,12 @@
     return haversine(tuple(station1.coords), tuple(station2.coords), unit=Unit.METERS)
 
 
-<<<<<<< HEAD
+def StrToCoordinate(location: str) -> Coordinate:
+    geolocator = Nominatim(user_agent="BCNBicingBot")
+    locationCoord = geolocator.geocode(location + ', Barcelona')
+    return Coordinate(locationCoord.latitude, locationCoord.longitude)
+
+
 def fetch_stations() -> pd.DataFrame:
     """Fetches Bicing station data from the official database URL"""
     info = _fetch_station_data_from_json(_URL_STATION_INFO)
@@ -361,10 +359,4 @@
     :param x: numeric value
     :return: max{0, x}
     """
-    return x if x > 0 else 0
-=======
-def StrToCoordinate(location: str) -> Coordinate:
-    geolocator = Nominatim(user_agent="BCNBicingBot")
-    locationCoord = geolocator.geocode(location + ', Barcelona')
-    return Coordinate(locationCoord.latitude, locationCoord.longitude)
->>>>>>> 6117d454
+    return x if x > 0 else 0